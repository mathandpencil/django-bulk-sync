# django-bulk-sync

Combine bulk create, update, and delete into a single call.

`django-bulk-sync` is a package for the Django ORM that combines bulk_create, bulk_update, and delete into a single method call to `bulk_sync`.

It manages all necessary creates, updates, and deletes with as few database calls as possible to maximize performance.

It can use either database PKs or `key_fields` to match up objects with existing records.

## Installation

The package is available on pip as [django-bulk-sync][django-bulk-sync]. Run:

`pip install django-bulk-sync`

then import via:

`from bulk_sync import bulk_sync`

## A Usage Scenario

Companies have zero or more Employees. You want to efficiently sync the names of all employees for a single `Company` from an import from that company, but some are added, updated, or removed. The simple approach is inefficient -- read the import line by line, and:

For each of N records:

-   SELECT to check for the employee's existence
-   UPDATE if it exists, INSERT if it doesn't

Then figure out some way to identify what was missing and delete it. As is so often the case, the speed of this process is controlled mostly by the number of queries run, and here it is about two queries for every record, and so O(N).

Instead, with `bulk_sync`, we can avoid the O(N) number of queries, and simplify the logic we have to write as well.

## Example Usage

```python
from django.db.models import Q
from bulk_sync import bulk_sync

new_models = []
for line in company_import_file:
	# The `.id` (or `.pk`) field should not be set. Instead, `key_fields`
	# tells it how to match.
	e = Employee(name=line['name'], phone_number=line['phone_number'], ...)
	new_models.append(e)

# `filters` controls the subset of objects considered when deciding to
# update or delete.  Here we sync only company 501 employees.
filters = Q(company_id=501)

# `key_fields` matches an existing object if all `key_fields` are equal.
key_fields = ('name', )

ret = bulk_sync(
        new_models=new_models,
        filters=filters,
        fields=['name', 'phone_number', ...],
        key_fields=key_fields)

print("Results of bulk_sync: "
      "{created} created, {updated} updated, {deleted} deleted."
      		.format(**ret['stats']))
```

Under the hood, it will atomically call `bulk_create`, `bulk_update`, and a single queryset `delete()` call, to correctly and efficiently update all fields of all employees for the filtered Company, using `name` to match properly.

## Argument Reference

`def bulk_sync(new_models, key_fields, filters, batch_size=None, fields=None, skip_creates=False, skip_updates=False, skip_deletes=False):`
Combine bulk create, update, and delete. Make the DB match a set of in-memory objects.

-   `new_models`: An iterable of Django ORM `Model` objects that you want stored in the database. They may or may not have `id` set, but you should not have already called `save()` on them.
-   `key_fields`: Identifying attribute name(s) to match up `new_models` items with database rows. If a foreign key is being used as a key field, be sure to pass the `fieldname_id` rather than the `fieldname`. Use `['pk']` if you know the PKs already and want to use them to identify and match up `new_models` with existing database rows.
-   `filters`: Q() filters specifying the subset of the database to work in. Use `None` or `[]` if you want to sync against the entire table.
-   `batch_size`: (optional) passes through to Django `bulk_create.batch_size` and `bulk_update.batch_size`, and controls how many objects are created/updated per SQL query.
-   `fields`: (optional) List of fields to update. If not set, will sync all fields that are editable and not auto-created.
<<<<<<< HEAD
-   `skip_creates`: (optional) If truthy, will not perform any object creations needed to fully sync. Defaults to not skip.
-   `skip_updates`: (optional) If truthy, will not perform any object updates needed to fully sync. Defaults to not skip.
-   `skip_deletes`: (optional) If truthy, will not perform any object deletions needed to fully sync. Defaults to not skip.
=======
-   `exclude_fields`: (optional) List of fields to exclude from updates.
-   `skip_creates`: If truthy, will not perform any object creations needed to fully sync. Defaults to not skip.
-   `skip_updates`: If truthy, will not perform any object updates needed to fully sync. Defaults to not skip. 
-   `skip_deletes`: If truthy, will not perform any object deletions needed to fully sync. Defaults to not skip. 
>>>>>>> d9079494

-   Returns a dict:
    ```
    {
    'stats': {
        "created": number of `new_models` not found in database and so created,
        "updated": number of `new_models` that were found in database as matched by `key_fields`,
        "deleted": number of deleted objects - rows in database that matched `filters` but were not present in `new_models`.
        }
    }
    ```

`def bulk_compare(old_models, new_models, key_fields, ignore_fields=None):`
Compare two sets of models by `key_fields`.

-   `old_models`: Iterable of Django ORM objects to compare.
-   `new_models`: Iterable of Django ORM objects to compare.
-   `key_fields`: Identifying attribute name(s) to match up `new_models` items with database rows. If a foreign key
    is being used as a key field, be sure to pass the `fieldname_id` rather than the `fieldname`.
-   `ignore_fields`: (optional) If set, provide field names that should not be considered when comparing objects.
-   Returns dict:
    ```
        {
            'added': list of all added objects.
            'unchanged': list of all unchanged objects.
            'updated': list of all updated objects.
            'updated_details': dict of {obj: {field_name: (old_value, new_value)}} for all changed fields in each updated object.
            'removed': list of all removed objects.
        }
    ```

## Frameworks Supported

This library is tested using Python 3 against Django 2.2+. If you are looking for versions that work with Django < 2.2,
please use the 1.x releases.<|MERGE_RESOLUTION|>--- conflicted
+++ resolved
@@ -74,16 +74,10 @@
 -   `filters`: Q() filters specifying the subset of the database to work in. Use `None` or `[]` if you want to sync against the entire table.
 -   `batch_size`: (optional) passes through to Django `bulk_create.batch_size` and `bulk_update.batch_size`, and controls how many objects are created/updated per SQL query.
 -   `fields`: (optional) List of fields to update. If not set, will sync all fields that are editable and not auto-created.
-<<<<<<< HEAD
+-   `exclude_fields`: (optional) List of fields to exclude from updates.
 -   `skip_creates`: (optional) If truthy, will not perform any object creations needed to fully sync. Defaults to not skip.
 -   `skip_updates`: (optional) If truthy, will not perform any object updates needed to fully sync. Defaults to not skip.
 -   `skip_deletes`: (optional) If truthy, will not perform any object deletions needed to fully sync. Defaults to not skip.
-=======
--   `exclude_fields`: (optional) List of fields to exclude from updates.
--   `skip_creates`: If truthy, will not perform any object creations needed to fully sync. Defaults to not skip.
--   `skip_updates`: If truthy, will not perform any object updates needed to fully sync. Defaults to not skip. 
--   `skip_deletes`: If truthy, will not perform any object deletions needed to fully sync. Defaults to not skip. 
->>>>>>> d9079494
 
 -   Returns a dict:
     ```
